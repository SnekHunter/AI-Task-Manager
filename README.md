<<<<<<< HEAD

=======
>>>>>>> d9337aee
---

# AI Task Manager — SPA + Flask + Chat Translator

Single-file Flask API (in-memory) + a minimal HTML/CSS/JS SPA. Manage to-dos through REST **and** via a natural-language chat endpoint that converts user text into function calls.

## TL;DR (Quick Start)

```bash
# 1) Setup
python3 -m venv venv
source venv/bin/activate
pip install flask python-dotenv            # + openai if you want chat: pip install openai

# 2) Optional: enable chat
echo "OPENAI_API_KEY=sk-REPLACE-ME" > .env
# optionally: echo "OPENAI_MODEL=gpt-4o-mini" >> .env

# 3) Run backend
python app.py     # -> http://127.0.0.1:5000

# 4) Open frontend
# EITHER: double-click index.html (file:// OK in dev)
# OR: python3 -m http.server 8000 && open http://127.0.0.1:8000/index.html
```

## Features

* CRUD tasks via REST (`/v1/tasks…`)
* Natural-language **chat** → function call → executed (`/v1/chat`)
* **short\_id** numbers (`#1`, `#2`, …) for easy chat references; UUIDs for API
* Works from `file://` or any static host; wide-open CORS in dev
* No DB; state resets on restart

## Project Structure

```
.
├─ app.py          # Flask API + chat translator
├─ index.html      # Single-page UI (tasks + chat panel)
└─ static/         # (optional assets)
```

## Configuration (.env)

```dotenv
OPENAI_API_KEY=sk-...      # required only if using /v1/chat with OpenAI
OPENAI_MODEL=gpt-4o-mini   # optional; defaults may vary
```

If no `OPENAI_API_KEY` is set (or `openai` isn’t installed), `/v1/chat` returns a helpful error and the SPA continues to function with REST only. ([GitHub][1])

---

## REST API

Base URL: `http://127.0.0.1:5000`

### Create task

**POST** `/v1/tasks`
Body:

```json
{ "title": "Buy milk" }
```

Response: `201 Created` + full task JSON (includes `id` (UUID) and `short_id`).

### List tasks

**GET** `/v1/tasks`
Query: `completed=true|false`, `sort`, `limit`, `offset`
Response:

```json
{ "items": [ { /* task */ } ], "page": { "limit": 50, "offset": 0, "total": 1 } }
```

### Get a task

**GET** `/v1/tasks/<id>`
Return a single task by UUID.

### Toggle complete

**PATCH** `/v1/tasks/<id>`
Body:

```json
{ "completed": true }
```

Response: updated task.

### Delete task

**DELETE** `/v1/tasks/<id>`
Response: `204 No Content`.

### Delete all (safety switch)

**DELETE** `/v1/tasks?confirm=true`
Response:

```json
{ "deleted": 3 }
```

> Notes
> • Primary identifier is `id` (UUID). The UI/Chat uses `short_id` integers for convenience.
> • After deletions, `short_id` values may be re-numbered (compact 1..N). ([GitHub][1])

---

## Chat Endpoint

**POST** `/v1/chat`
Body:

```json
{ "message": "add buy milk" }
```

**Response**:

```json
{
  "tool_request": { "function": "addTask", "parameters": { "description": "buy milk" } },
  "result": { /* object or summary of the action */ },
  "assistant_message": "Added: buy milk (#1)"
}
```

Behavior:

* The system prompt forces the model to return **one JSON function call**:

  * `addTask(description: string)`
  * `viewTasks()`
  * `completeTask(task_id: int)`
  * `deleteTask(task_id: int)`
  * (Optionally) `deleteAll()` if present in your version
* Server **executes** the requested action and returns a concise `assistant_message` when possible. ([GitHub][1])

### Example `curl`

```bash
# Add
curl -sX POST http://127.0.0.1:5000/v1/chat \
  -H 'Content-Type: application/json' \
  -d '{"message":"add buy milk"}' | jq

# View
curl -sX POST http://127.0.0.1:5000/v1/chat \
  -H 'Content-Type: application/json' \
  -d '{"message":"show my tasks"}' | jq

# Complete #1
curl -sX POST http://127.0.0.1:5000/v1/chat \
  -H 'Content-Type: application/json' \
  -d '{"message":"complete task 1"}' | jq

# Delete all (if implemented)
curl -s "http://127.0.0.1:5000/v1/tasks?confirm=true" -X DELETE | jq
```

---

## Frontend (index.html)

* **Composer**: add new tasks
* **Filters**: All / Active / Completed
* **Search**: client-side text filter
* **Actions**: complete, delete, clear completed
* **Chat panel**: send natural language; shows the raw tool call and a readable confirmation
* On wide screens, tasks and chat can render side-by-side (responsive). ([GitHub][1])

---

## Troubleshooting

* **UI shows “Could not add task”**
  Ensure backend is running on `127.0.0.1:5000`. Check DevTools → Network tab for errors. ([GitHub][1])

* **Chat says not configured**
  Add `OPENAI_API_KEY` to `.env` and `pip install openai`, then restart the server. ([GitHub][1])

* **CORS / Mixed content**
  In dev, the API enables permissive CORS to allow `file://` or a separate static host.

---

## Security & Deployment

* Dev/demo only: in-memory data, wide-open CORS, `debug=True`
* For production:

  * Use a real DB (SQLite/Postgres)
  * Lock CORS to trusted origins
  * Run behind Gunicorn/Uvicorn + a reverse proxy
  * Hide secrets in env/secret manager, not `.env` committed to git ([GitHub][1])

## License

MIT

---<|MERGE_RESOLUTION|>--- conflicted
+++ resolved
@@ -1,7 +1,4 @@
-<<<<<<< HEAD
-
-=======
->>>>>>> d9337aee
+
 ---
 
 # AI Task Manager — SPA + Flask + Chat Translator
